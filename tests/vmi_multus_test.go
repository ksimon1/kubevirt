--- conflicted
+++ resolved
@@ -235,7 +235,6 @@
 			})
 		})
 
-<<<<<<< HEAD
 		Context("VirtualMachineInstance with multus network as default network", func() {
 			AfterEach(func() {
 				virtClient.VirtualMachineInstance(tests.NamespaceTestDefault).Delete(detachedVMI.Name, &v13.DeleteOptions{})
@@ -279,7 +278,8 @@
 				output := tests.RunCommandOnVmiPod(detachedVMI, []string{"/bin/bash", "-c", "/usr/sbin/ip link show|grep -c UP"})
 				ExpectWithOffset(1, strings.TrimSpace(output)).To(Equal("4"))
 			})
-=======
+		})
+
 		Context("VirtualMachineInstance with cni ptp plugin interface with custom MAC address", func() {
 			AfterEach(func() {
 				deleteVMIs(virtClient, []*v1.VirtualMachineInstance{vmiOne})
@@ -296,7 +296,7 @@
 				ptpNetwork := v1.Network{
 					Name: "ptp",
 					NetworkSource: v1.NetworkSource{
-						Multus: &v1.CniNetwork{
+						Multus: &v1.MultusNetwork{
 							NetworkName: networkName,
 						},
 					},
@@ -335,7 +335,6 @@
 				table.Entry("when not using tuning plugin", "ptp-conf"),
 				table.Entry("when using tuning plugin", "ptp-conf-tuning"),
 			)
->>>>>>> 14a8082f
 		})
 
 		Context("VirtualMachineInstance with sriov plugin interface", func() {
